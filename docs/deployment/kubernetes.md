--- conflicted
+++ resolved
@@ -1,25 +1,16 @@
 # Kubernetes Deployment
 
-<<<<<<< HEAD
-Apply manifests:
-=======
 Apply manifests in this order:
 
->>>>>>> 1492399e
 ```bash
 kubectl apply -f infrastructure/k8s/api-deployment.yaml
 kubectl apply -f infrastructure/k8s/api-service.yaml
 kubectl apply -f infrastructure/k8s/ingress.yaml
 ```
 
-<<<<<<< HEAD
-- Readiness: `/api/v1/health` on port 8000
-- Set secrets: `openpolicy-secrets` with `DATABASE_URL` and `SECRET_KEY`
-=======
 Ensure secrets exist:
 - `openpolicy-secrets` with keys: `DATABASE_URL`, `SECRET_KEY`
 
 Probes:
 - Liveness: `/api/v1/health`
-- Readiness: `/api/v1/health/detailed`
->>>>>>> 1492399e
+- Readiness: `/api/v1/health/detailed`