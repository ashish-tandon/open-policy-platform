--- conflicted
+++ resolved
@@ -2,11 +2,8 @@
 kind: Service
 metadata:
   name: openpolicy-api
-<<<<<<< HEAD
-=======
   labels:
     app: openpolicy-api
->>>>>>> 1492399e
 spec:
   selector:
     app: openpolicy-api
