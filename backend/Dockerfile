# OpenPolicy Platform Dockerfile
# ==============================

FROM python:3.11-slim

# Set environment variables
ENV PYTHONUNBUFFERED=1
ENV PYTHONDONTWRITEBYTECODE=1
ENV DEBIAN_FRONTEND=noninteractive
ENV PYTHONPATH=/app

# Set work directory
WORKDIR /app

# Install system dependencies
RUN apt-get update && apt-get install -y \
    postgresql-client \
    curl \
    wget \
    build-essential \
    gcc \
    python3-dev \
    && rm -rf /var/lib/apt/lists/*

# Copy requirements first for better caching
COPY requirements.txt .

# Install Python dependencies
RUN pip install --no-cache-dir -r requirements.txt

# Copy project files
COPY . .

# Create necessary directories
RUN mkdir -p logs data migrations

# Create non-root user
RUN useradd --create-home --shell /bin/bash openpolicy && \
    chown -R openpolicy:openpolicy /app
USER openpolicy

# Expose ports
EXPOSE 5000 8000

# Health check
HEALTHCHECK --interval=30s --timeout=30s --start-period=5s --retries=3 \
    CMD curl -f http://localhost:8000/api/v1/health || exit 1

# Default command
<<<<<<< HEAD
CMD ["uvicorn", "api.main:app", "--host", "0.0.0.0", "--port", "8000", "--workers", "2"]
=======
CMD ["uvicorn", "backend.api.main:app", "--host", "0.0.0.0", "--port", "8000", "--workers", "2"]
>>>>>>> 1492399e
<|MERGE_RESOLUTION|>--- conflicted
+++ resolved
@@ -47,8 +47,4 @@
     CMD curl -f http://localhost:8000/api/v1/health || exit 1
 
 # Default command
-<<<<<<< HEAD
-CMD ["uvicorn", "api.main:app", "--host", "0.0.0.0", "--port", "8000", "--workers", "2"]
-=======
-CMD ["uvicorn", "backend.api.main:app", "--host", "0.0.0.0", "--port", "8000", "--workers", "2"]
->>>>>>> 1492399e
+CMD ["uvicorn", "backend.api.main:app", "--host", "0.0.0.0", "--port", "8000", "--workers", "2"]