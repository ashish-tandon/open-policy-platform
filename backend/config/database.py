--- conflicted
+++ resolved
@@ -10,34 +10,33 @@
 from sqlalchemy.pool import StaticPool
 
 class DatabaseConfig(BaseSettings):
-<<<<<<< HEAD
 	"""Database configuration settings"""
-	
+
 	# Canonical URLs (preferred)
 	app_database_url: Optional[str] = os.getenv("APP_DATABASE_URL")
 	database_url: Optional[str] = os.getenv("DATABASE_URL")
 	scrapers_database_url: Optional[str] = os.getenv("SCRAPERS_DATABASE_URL")
-	
+
 	# Fallback granular settings
 	host: str = os.getenv("DB_HOST", "localhost")
 	port: int = int(os.getenv("DB_PORT", "5432"))
 	database: str = os.getenv("DB_NAME", "openpolicy")
 	username: str = os.getenv("DB_USERNAME", os.getenv("DB_USER", "postgres"))
 	password: str = os.getenv("DB_PASSWORD", "")
-	
+
 	# Connection pool settings
 	pool_size: int = 10
 	max_overflow: int = 20
 	pool_timeout: int = 30
 	pool_recycle: int = 3600
-	
+
 	# SSL settings
 	ssl_mode: Optional[str] = None
-	
+
 	class Config:
 		env_file = ".env"
 		env_prefix = "DB_"
-	
+
 	def get_url(self) -> str:
 		"""Get effective database URL (prefers APP_DATABASE_URL or DATABASE_URL)"""
 		if self.app_database_url:
@@ -47,63 +46,33 @@
 		if self.password:
 			return f"postgresql://{self.username}:{self.password}@{self.host}:{self.port}/{self.database}"
 		return f"postgresql://{self.username}@{self.host}:{self.port}/{self.database}"
-	
+
 	def get_scrapers_url(self) -> str:
 		"""Get scrapers database URL (falls back to main URL)"""
 		return self.scrapers_database_url or self.get_url()
-	
+
 	def get_async_url(self) -> str:
 		"""Get async database URL"""
 		base_url = self.get_url()
 		return base_url.replace("postgresql://", "postgresql+asyncpg://")
-=======
-    """Database configuration settings"""
-    
-    # Database connection
-    host: str = "localhost"
-    port: int = 5432
-    database: str = "openpolicy"
-    username: str = os.getenv("DB_USERNAME", "ashishtandon")
-    password: str = os.getenv("DB_PASSWORD", "")
-    
-    # Connection pool settings
-    pool_size: int = 10
-    max_overflow: int = 20
-    pool_timeout: int = 30
-    pool_recycle: int = 3600
-    
-    # SSL settings
-    ssl_mode: Optional[str] = None
-    
-    class Config:
-        env_file = ".env"
-        env_prefix = "DB_"
-    
-    def get_url(self) -> str:
-        """Get database URL, preferring DATABASE_URL env var when present"""
-        env_url = os.getenv("DATABASE_URL")
-        if env_url:
-            return env_url
-        if self.password:
-            return f"postgresql://{self.username}:{self.password}@{self.host}:{self.port}/{self.database}"
-        else:
-            return f"postgresql://{self.username}@{self.host}:{self.port}/{self.database}"
-    
-    def get_async_url(self) -> str:
-        """Get async database URL"""
-        base_url = self.get_url()
-        return base_url.replace("postgresql://", "postgresql+asyncpg://")
->>>>>>> 79835765
 
 # Global database configuration
 db_config = DatabaseConfig()
 
 
 def create_database_engine() -> Engine:
-<<<<<<< HEAD
 	"""Create database engine"""
+	url = db_config.get_url()
+	if url.startswith("sqlite"):
+		# SQLite engine (use StaticPool when in-memory)
+		connect_args = {}
+		if url.endswith(":memory:"):
+			connect_args = {"check_same_thread": False}
+			return create_engine(url, connect_args=connect_args, poolclass=StaticPool, echo=False)
+		return create_engine(url, connect_args=connect_args, echo=False)
+	# Default: PostgreSQL or others with pooling
 	engine = create_engine(
-		db_config.get_url(),
+		url,
 		pool_size=db_config.pool_size,
 		max_overflow=db_config.max_overflow,
 		pool_timeout=db_config.pool_timeout,
@@ -125,29 +94,6 @@
 	)
 	return s_engine
 
-=======
-    """Create database engine"""
-    url = db_config.get_url()
-    if url.startswith("sqlite"):
-        # SQLite engine (use StaticPool when in-memory)
-        connect_args = {}
-        pool = None
-        if url.endswith(":memory:"):
-            connect_args = {"check_same_thread": False}
-            return create_engine(url, connect_args=connect_args, poolclass=StaticPool, echo=False)
-        return create_engine(url, connect_args=connect_args, echo=False)
-    # Default: PostgreSQL or others with pooling
-    engine = create_engine(
-        url,
-        pool_size=db_config.pool_size,
-        max_overflow=db_config.max_overflow,
-        pool_timeout=db_config.pool_timeout,
-        pool_recycle=db_config.pool_recycle,
-        echo=False  # Set to True for SQL debugging
-    )
-    return engine
->>>>>>> 79835765
-
 
 def get_session_factory():
 	"""Get session factory"""
