"""
Main FastAPI Application for Unified Open Policy Platform
"""

from fastapi import FastAPI, Depends, HTTPException
from fastapi.middleware.cors import CORSMiddleware
from fastapi.middleware.trustedhost import TrustedHostMiddleware
from contextlib import asynccontextmanager
import uvicorn
from typing import List
import logging
import os

# Import all routers
from .routers import policies, scrapers, admin, auth, health, scraper_monitoring, data_management, dashboard
from .routers import metrics as metrics_router
<<<<<<< HEAD
from .routers import mobile as mobile_router
from .routers import entities as entities_router
=======
from .routers import representatives, committees, debates, votes, search, analytics, notifications, files
>>>>>>> 1492399e

# Import middleware
from .middleware.performance import PerformanceMiddleware
from .middleware.security import SecurityMiddleware, InputValidationMiddleware, RateLimitMiddleware

from .dependencies import get_current_user
from .config import settings

logger = logging.getLogger("openpolicy.api")
logging.basicConfig(level=getattr(logging, settings.log_level.upper(), logging.INFO))

REQUIRED_ENVS = [
    ("DATABASE_URL", lambda: bool(settings.database_url)),
    ("SECRET_KEY", lambda: bool(settings.secret_key) and settings.secret_key != "your-secret-key-change-in-production"),
]

# Additional production-only policy checks
def _prod_policy_issues() -> list[str]:
    issues: list[str] = []
    if settings.environment.lower() == "production":
        # ALLOWED_HOSTS must not be ["*"] and not empty
        if not settings.allowed_hosts or settings.allowed_hosts == ["*"]:
            issues.append("ALLOWED_HOSTS")
        # ALLOWED_ORIGINS must be set and must not contain localhost/127.0.0.1
        bad = any(("localhost" in o or "127.0.0.1" in o or o == "*") for o in (settings.allowed_origins or []))
        if not settings.allowed_origins or bad:
            issues.append("ALLOWED_ORIGINS")
    return issues

@asynccontextmanager
async def lifespan(app: FastAPI):
    """Application lifespan manager"""
    # Startup
    missing = []
    for name, checker in REQUIRED_ENVS:
        try:
            if not checker():
                missing.append(name)
        except Exception:
            missing.append(name)
    prod_issues = _prod_policy_issues()
    if missing or prod_issues:
        if missing:
            logger.error("Startup guard failed. Missing/invalid required environment variables: %s", ", ".join(missing))
        if prod_issues:
            logger.error("Startup guard policy violations (production): %s", ", ".join(prod_issues))
        if settings.environment.lower() == "production":
            raise RuntimeError(f"Startup guard failed: missing={missing} policy={prod_issues}")
        else:
            logger.warning("Proceeding in %s with issues: missing=%s policy=%s", settings.environment, missing, prod_issues)

    logger.info("🚀 Starting Open Policy Platform API…")
    logger.info("📊 Database: %s", settings.database_url)
    logger.info("🔧 Environment: %s", settings.environment)
    logger.info("🛡️ Security middleware enabled")
    logger.info("⚡ Performance middleware enabled")
    # Scraper dirs info
    reports_dir = settings.scraper_reports_dir or os.getcwd()
    logs_dir = settings.scraper_logs_dir or os.getcwd()
    app.state.scraper_reports_dir = reports_dir
    app.state.scraper_logs_dir = logs_dir
    logger.info("📁 Scraper reports dir: %s", reports_dir)
    logger.info("📁 Scraper logs dir: %s", logs_dir)
    
    yield
    
    # Shutdown
    logger.info("🛑 Shutting down Open Policy Platform API…")

def create_app() -> FastAPI:
    """Create FastAPI application"""
    
    app = FastAPI(
        title="Open Policy Platform API",
        description="Unified API for policy analysis, data collection, and administration",
        version="1.0.0",
        docs_url="/docs" if settings.environment != "production" else None,
        redoc_url="/redoc" if settings.environment != "production" else None,
        lifespan=lifespan
    )
    
    # Add security middleware first
    app.add_middleware(SecurityMiddleware)
    app.add_middleware(InputValidationMiddleware)
    app.add_middleware(RateLimitMiddleware, requests_per_minute=100)
    
    # Add performance middleware
    app.add_middleware(PerformanceMiddleware, cache_ttl=300, rate_limit_per_minute=100)
    
    # Add CORS middleware
    app.add_middleware(
        CORSMiddleware,
        allow_origins=settings.allowed_origins,
        allow_credentials=True,
        allow_methods=["*"],
        allow_headers=["*"],
    )
    
    app.add_middleware(
        TrustedHostMiddleware,
        allowed_hosts=settings.allowed_hosts
    )
    
    # Include routers
    app.include_router(health.router, prefix="/api/v1", tags=["Health"])
    # Back-compat unversioned prefix for health
    app.include_router(health.router, prefix="/api", tags=["Health"])
    app.include_router(auth.router, prefix="/api/v1/auth", tags=["Authentication"])
    # Back-compat unversioned prefix
    app.include_router(auth.router, prefix="/api/auth", tags=["Authentication"])
    app.include_router(policies.router, prefix="/api/v1/policies", tags=["Policies"])
    app.include_router(representatives.router, prefix="/api/v1/representatives", tags=["Representatives"])
    app.include_router(committees.router, prefix="/api/v1/committees", tags=["Committees"])
    app.include_router(debates.router, prefix="/api/v1/debates", tags=["Debates"])
    app.include_router(votes.router, prefix="/api/v1/votes", tags=["Votes"])
    app.include_router(search.router, prefix="/api/v1/search", tags=["Search"])
    app.include_router(analytics.router, prefix="/api/v1/analytics", tags=["Analytics"])
    app.include_router(notifications.router, prefix="/api/v1/notifications", tags=["Notifications"])
    app.include_router(files.router, prefix="/api/v1/files", tags=["Files"])
    app.include_router(scrapers.router, prefix="/api/v1/scrapers", tags=["Scrapers"])
    app.include_router(scraper_monitoring.router, tags=["Scraper Monitoring"])
    app.include_router(data_management.router, tags=["Data Management"])
    app.include_router(dashboard.router, tags=["Dashboard"])
    app.include_router(admin.router, prefix="/api/v1/admin", tags=["Admin"])
    app.include_router(metrics_router.router, tags=["Metrics"])  # /metrics
    app.include_router(mobile_router.router, prefix="/api/v1/mobile", tags=["Mobile"])
    app.include_router(entities_router.router)  # /api/v1/entities

    @app.get("/")
    async def root():
        """Root endpoint"""
        return {
            "message": "Open Policy Platform API",
            "version": "1.0.0",
            "status": "running",
            "docs": "/docs" if settings.environment != "production" else None,
            "security": "enabled",
            "performance": "optimized"
        }
    
    @app.get("/health")
    async def health_check():
        """Health check endpoint"""
        return {
            "status": "healthy",
            "timestamp": "2024-08-08T00:00:00Z",
            "version": "1.0.0",
            "security": "enabled",
            "performance": "optimized"
        }
    
    return app

# Create app instance
app = create_app()

if __name__ == "__main__":
    uvicorn.run(
        "main:app",
        host=settings.host,
        port=settings.port,
        reload=settings.environment == "development",
        log_level=settings.log_level.lower()
    )<|MERGE_RESOLUTION|>--- conflicted
+++ resolved
@@ -14,12 +14,7 @@
 # Import all routers
 from .routers import policies, scrapers, admin, auth, health, scraper_monitoring, data_management, dashboard
 from .routers import metrics as metrics_router
-<<<<<<< HEAD
-from .routers import mobile as mobile_router
-from .routers import entities as entities_router
-=======
 from .routers import representatives, committees, debates, votes, search, analytics, notifications, files
->>>>>>> 1492399e
 
 # Import middleware
 from .middleware.performance import PerformanceMiddleware
