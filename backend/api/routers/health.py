--- conflicted
+++ resolved
@@ -122,19 +122,8 @@
         # Test database connection
         db_status = "healthy"
         try:
-<<<<<<< HEAD
             with engine.connect() as conn:
                 conn.execute(sql_text("SELECT 1"))
-=======
-            result = subprocess.run([
-                "psql", "-h", os.getenv("DB_HOST", "localhost"), "-U", os.getenv("DB_USERNAME", os.getenv("DB_USER", "postgres")), "-d", os.getenv("DB_NAME", "openpolicy"),
-                "-c", "SELECT 1;",
-                "-t", "-A"
-            ], capture_output=True, text=True, timeout=10)
-            
-            if result.returncode != 0:
-                db_status = f"unhealthy: {result.stderr}"
->>>>>>> 1492399e
         except Exception as e:
             db_status = f"unhealthy: {str(e)}"
         
@@ -184,20 +173,10 @@
     """Database-specific health check"""
     try:
         # Test basic connectivity
-<<<<<<< HEAD
         try:
             with engine.connect() as conn:
                 conn.execute(sql_text("SELECT 1"))
         except Exception as e:
-=======
-        connectivity_result = subprocess.run([
-            "psql", "-h", os.getenv("DB_HOST", "localhost"), "-U", os.getenv("DB_USERNAME", os.getenv("DB_USER", "postgres")), "-d", os.getenv("DB_NAME", "openpolicy"),
-            "-c", "SELECT 1;",
-            "-t", "-A"
-        ], capture_output=True, text=True, timeout=10)
-        
-        if connectivity_result.returncode != 0:
->>>>>>> 1492399e
             return {
                 "status": "unhealthy",
                 "connectivity": "failed",
@@ -205,35 +184,11 @@
                 "timestamp": datetime.now().isoformat()
             }
         
-<<<<<<< HEAD
-<<<<<<< HEAD
         # Get database size and counts using SQL
         db_size = "Unknown"
-=======
-        # Get database size
-        size_result = subprocess.run([
-            "psql", "-h", os.getenv("DB_HOST", "localhost"), "-U", os.getenv("DB_USERNAME", os.getenv("DB_USER", "postgres")), "-d", os.getenv("DB_NAME", "openpolicy"),
-            "-c", "SELECT pg_size_pretty(pg_database_size('openpolicy'));",
-            "-t", "-A"
-        ], capture_output=True, text=True, timeout=10)
-        
-        db_size = "Unknown"
-        if size_result.returncode == 0 and size_result.stdout.strip():
-            db_size = size_result.stdout.strip()
-        
-        # Get table count
-        table_result = subprocess.run([
-            "psql", "-h", os.getenv("DB_HOST", "localhost"), "-U", os.getenv("DB_USERNAME", os.getenv("DB_USER", "postgres")), "-d", os.getenv("DB_NAME", "openpolicy"),
-            "-c", "SELECT COUNT(*) FROM information_schema.tables WHERE table_schema = 'public';",
-            "-t", "-A"
-        ], capture_output=True, text=True, timeout=10)
-        
->>>>>>> 1492399e
         table_count = 0
         politician_count = 0
         try:
-<<<<<<< HEAD
-<<<<<<< HEAD
             with engine.connect() as conn:
                 size_row = conn.execute(sql_text("SELECT pg_size_pretty(pg_database_size(current_database()));")).fetchone()
                 if size_row and size_row[0]:
@@ -255,19 +210,6 @@
                 "error": str(e),
                 "timestamp": datetime.now().isoformat()
             }
-
-=======
-            politician_result = subprocess.run([
-                "psql", "-h", os.getenv("DB_HOST", "localhost"), "-U", os.getenv("DB_USERNAME", os.getenv("DB_USER", "postgres")), "-d", os.getenv("DB_NAME", "openpolicy"),
-                "-c", "SELECT COUNT(*) FROM core_politician;",
-                "-t", "-A"
-            ], capture_output=True, text=True, timeout=10)
-            
-            if politician_result.returncode == 0 and politician_result.stdout.strip():
-                politician_count = int(politician_result.stdout.strip())
-        except:
-            pass
->>>>>>> 1492399e
         
         return {
             "status": "healthy",
@@ -535,18 +477,8 @@
         db_connected = False
         politician_count = 0
         try:
-<<<<<<< HEAD
             with engine.connect() as conn:
                 conn.execute(sql_text("SELECT 1"))
-=======
-            result = subprocess.run([
-                "psql", "-h", os.getenv("DB_HOST", "localhost"), "-U", os.getenv("DB_USERNAME", os.getenv("DB_USER", "postgres")), "-d", os.getenv("DB_NAME", "openpolicy"),
-                "-c", "SELECT COUNT(*) FROM core_politician;",
-                "-t", "-A"
-            ], capture_output=True, text=True, timeout=10)
-            
-            if result.returncode == 0 and result.stdout.strip():
->>>>>>> 1492399e
                 db_connected = True
                 try:
                     pol_row = conn.execute(sql_text("SELECT COUNT(*) FROM core_politician;")); pol_row = pol_row.fetchone()
