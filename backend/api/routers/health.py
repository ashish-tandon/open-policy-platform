"""
Enhanced Health Check Router
Provides comprehensive health checks, system diagnostics, and monitoring functionality
"""

from fastapi import APIRouter, Depends, HTTPException
from sqlalchemy.orm import Session
from typing import Dict, Any, List, Optional
import subprocess
import psutil
import json
import os
from datetime import datetime, timedelta
from pydantic import BaseModel

from ..dependencies import get_db
from ..config import settings
from sqlalchemy import text as sql_text
from config.database import engine

router = APIRouter()

# Data models
class HealthStatus(BaseModel):
    status: str
    service: str
    version: str
    environment: str
    timestamp: str
    uptime: str

class DetailedHealthStatus(BaseModel):
    status: str
    service: str
    version: str
    environment: str
    database: str
    timestamp: str
    uptime: str
    system_metrics: Dict[str, Any]

class SystemDiagnostics(BaseModel):
    cpu_usage: float
    memory_usage: float
    disk_usage: float
    network_io: Dict[str, int]
    active_processes: int
    load_average: List[float]
    uptime: str

class DatabaseHealth(BaseModel):
    status: str
    connectivity: Optional[str] = None
    database_size: Optional[str] = None
    table_count: Optional[int] = None
    politician_records: Optional[int] = None
    timestamp: Optional[str] = None
    error: Optional[str] = None

class ScraperHealth(BaseModel):
    status: str
    total_scrapers: int
    active_scrapers: int
    success_rate: float
    last_run: Optional[str] = None
    report_file: Optional[str] = None
    timestamp: str
    message: Optional[str] = None

class ApiHealth(BaseModel):
    status: str
    service: str
    version: str
    environment: str
    uptime: str
    endpoints: Dict[str, str]
    timestamp: str

class ComprehensiveHealth(BaseModel):
    status: str
    components: Dict[str, Any]
    summary: Dict[str, int]
    timestamp: str

class Metrics(BaseModel):
    system: Dict[str, Any]
    database: Dict[str, Any]
    scrapers: Dict[str, Any]
    network: Dict[str, Any]
    timestamp: str

@router.get("/health", response_model=HealthStatus)
async def health_check() -> Dict[str, Any]:
    """Basic health check"""
    try:
        # Get system uptime
        boot_time = datetime.fromtimestamp(psutil.boot_time())
        uptime = str(datetime.now() - boot_time).split('.')[0]
        
        return {
            "status": "healthy",
            "service": "Open Policy Platform API",
            "version": settings.version,
            "environment": settings.environment,
            "timestamp": datetime.now().isoformat(),
            "uptime": uptime
        }
    except Exception as e:
        return {
            "status": "unhealthy",
            "service": "Open Policy Platform API",
            "version": settings.version,
            "environment": settings.environment,
            "timestamp": datetime.now().isoformat(),
            "uptime": "0:00:00"
        }

@router.get("/health/detailed", response_model=DetailedHealthStatus)
async def detailed_health_check(db: Session = Depends(get_db)) -> Dict[str, Any]:
    """Detailed health check with database connectivity and system metrics"""
    try:
        # Test database connection
        db_status = "healthy"
        try:
<<<<<<< HEAD
            from sqlalchemy import text as sql_text
            from config.database import engine
=======
>>>>>>> c7c74015
            with engine.connect() as conn:
                conn.execute(sql_text("SELECT 1"))
        except Exception as e:
            db_status = f"unhealthy: {str(e)}"
        
        # Get system metrics
        system_metrics = {
            "cpu_percent": psutil.cpu_percent(),
            "memory_percent": psutil.virtual_memory().percent,
            "disk_percent": psutil.disk_usage('/').percent,
            "active_processes": len(psutil.pids())
        }
        
        # Get system uptime
        boot_time = datetime.fromtimestamp(psutil.boot_time())
        uptime = str(datetime.now() - boot_time).split('.')[0]
        
        # Determine overall status
        overall_status = "healthy"
        if db_status != "healthy" or system_metrics["cpu_percent"] > 90 or system_metrics["memory_percent"] > 90:
            overall_status = "unhealthy"
        elif system_metrics["cpu_percent"] > 80 or system_metrics["memory_percent"] > 80:
            overall_status = "warning"
        
        return {
            "status": overall_status,
            "service": "Open Policy Platform API",
            "version": settings.version,
            "environment": settings.environment,
            "database": db_status,
            "timestamp": datetime.now().isoformat(),
            "uptime": uptime,
            "system_metrics": system_metrics
        }
    except Exception as e:
        return {
            "status": "unhealthy",
            "service": "Open Policy Platform API",
            "version": settings.version,
            "environment": settings.environment,
            "database": f"unhealthy: {str(e)}",
            "timestamp": datetime.now().isoformat(),
            "uptime": "0:00:00",
            "system_metrics": {}
        }

@router.get("/health/database", response_model=DatabaseHealth)
async def database_health_check(db: Session = Depends(get_db)) -> Dict[str, Any]:
    """Database-specific health check"""
    try:
        # Test basic connectivity
        try:
<<<<<<< HEAD
            from sqlalchemy import text as sql_text
            from config.database import engine
=======
>>>>>>> c7c74015
            with engine.connect() as conn:
                conn.execute(sql_text("SELECT 1"))
        except Exception as e:
            return {
                "status": "unhealthy",
                "connectivity": "failed",
                "error": str(e),
                "timestamp": datetime.now().isoformat()
            }
        
        # Get database size and counts using SQL
        db_size = "Unknown"
        table_count = 0
        politician_count = 0
        try:
            with engine.connect() as conn:
                size_row = conn.execute(sql_text("SELECT pg_size_pretty(pg_database_size(current_database()));")).fetchone()
                if size_row and size_row[0]:
                    db_size = size_row[0]
                table_row = conn.execute(sql_text("SELECT COUNT(*) FROM information_schema.tables WHERE table_schema = 'public';")).fetchone()
                if table_row and table_row[0] is not None:
                    table_count = int(table_row[0])
                try:
                    pol_row = conn.execute(sql_text("SELECT COUNT(*) FROM core_politician;"))
                    pol_row = pol_row.fetchone()
                    if pol_row and pol_row[0] is not None:
                        politician_count = int(pol_row[0])
                except Exception:
                    pass
        except Exception as e:
            return {
                "status": "unhealthy",
                "connectivity": "failed",
                "error": str(e),
                "timestamp": datetime.now().isoformat()
            }
        
        return {
            "status": "healthy",
            "connectivity": "successful",
            "database_size": db_size,
            "table_count": table_count,
            "politician_records": politician_count,
            "timestamp": datetime.now().isoformat()
        }
    except Exception as e:
        return {
            "status": "unhealthy",
            "connectivity": "failed",
            "error": str(e),
            "timestamp": datetime.now().isoformat()
        }

@router.get("/health/scrapers", response_model=ScraperHealth)
async def scraper_health_check(db: Session = Depends(get_db)) -> Dict[str, Any]:
    """Scraper-specific health check"""
    try:
        # Check for scraper reports
        reports_dir = getattr(router, "app", None)
        reports_path = os.getcwd()
        try:
            # access FastAPI app state if available
            from fastapi import Request  # type: ignore
        except Exception:
            pass
        # Fallback to env-configured dir via settings
        if hasattr(settings, "scraper_reports_dir") and settings.scraper_reports_dir:
            reports_path = settings.scraper_reports_dir
        scraper_files = [f for f in os.listdir(reports_path) if f.startswith('scraper_test_report_')]
        
        if not scraper_files:
            return {
                "status": "warning",
                "message": "No scraper reports found",
                "total_scrapers": 0,
                "active_scrapers": 0,
                "success_rate": 0.0,
                "last_run": None,
                "timestamp": datetime.now().isoformat()
            }
        
        # Get latest report
        latest_report = max(scraper_files)
        try:
            with open(os.path.join(reports_path, latest_report), 'r') as f:
                report_data = json.load(f)
            
            summary = report_data.get('summary', {})
            total_scrapers = summary.get('total_scrapers', 0)
            active_scrapers = summary.get('successful', 0)
            success_rate = summary.get('success_rate', 0.0)
            last_run = report_data.get('timestamp')
            
            # Determine status
            status = "healthy"
            if success_rate < 50:
                status = "unhealthy"
            elif success_rate < 70:
                status = "warning"
            
            return {
                "status": status,
                "total_scrapers": total_scrapers,
                "active_scrapers": active_scrapers,
                "success_rate": success_rate,
                "last_run": last_run,
                "report_file": latest_report,
                "timestamp": datetime.now().isoformat()
            }
        except Exception as e:
            return {
                "status": "warning",
                "message": f"Error reading scraper report: {str(e)}",
                "report_file": latest_report,
                "total_scrapers": 0,
                "active_scrapers": 0,
                "success_rate": 0.0,
                "last_run": None,
                "timestamp": datetime.now().isoformat()
            }
    except Exception as e:
        return {
            "status": "unhealthy",
            "total_scrapers": 0,
            "active_scrapers": 0,
            "success_rate": 0.0,
            "timestamp": datetime.now().isoformat()
        }

@router.get("/health/system", response_model=SystemDiagnostics)
async def system_health_check(db: Session = Depends(get_db)) -> Dict[str, Any]:
    """System-specific health check"""
    try:
        # CPU usage
        cpu_percent = psutil.cpu_percent()
        
        # Memory usage
        memory = psutil.virtual_memory()
        memory_percent = memory.percent
        
        # Disk usage
        disk = psutil.disk_usage('/')
        disk_percent = disk.percent
        
        # Network I/O
        network_io = psutil.net_io_counters()
        
        # Active processes
        active_processes = len(psutil.pids())
        
        # Load average (Unix-like systems)
        load_average = []
        try:
            load_avg = os.getloadavg()
            load_average = list(load_avg)
        except:
            load_average = [0.0, 0.0, 0.0]
        
        # System uptime
        boot_time = datetime.fromtimestamp(psutil.boot_time())
        uptime = str(datetime.now() - boot_time).split('.')[0]
        
        # Determine status
        status = "healthy"
        if cpu_percent > 90 or memory_percent > 90 or disk_percent > 90:
            status = "unhealthy"
        elif cpu_percent > 80 or memory_percent > 80 or disk_percent > 80:
            status = "warning"
        
        return {
            "status": status,
            "cpu_usage": cpu_percent,
            "memory_usage": memory_percent,
            "disk_usage": disk_percent,
            "network_io": {
                "bytes_sent": network_io.bytes_sent,
                "bytes_recv": network_io.bytes_recv,
                "packets_sent": network_io.packets_sent,
                "packets_recv": network_io.packets_recv
            },
            "active_processes": active_processes,
            "load_average": load_average,
            "uptime": uptime
        }
    except Exception as e:
        return {
            "status": "unhealthy",
            "cpu_usage": 0,
            "memory_usage": 0,
            "disk_usage": 0,
            "network_io": {},
            "active_processes": 0,
            "load_average": [0, 0, 0],
            "uptime": "0:00:00"
        }

@router.get("/health/api", response_model=ApiHealth)
async def api_health_check(db: Session = Depends(get_db)) -> Dict[str, Any]:
    """API-specific health check"""
    try:
        # Check API version
        api_version = settings.version
        
        # Check environment
        environment = settings.environment
        
        # Check if API is responding
        api_status = "healthy"
        
        # Get API uptime (simulated)
        api_start_time = datetime.now() - timedelta(hours=1)  # Simulated start time
        api_uptime = str(datetime.now() - api_start_time).split('.')[0]
        
        return {
            "status": api_status,
            "service": "Open Policy Platform API",
            "version": api_version,
            "environment": environment,
            "uptime": api_uptime,
            "endpoints": {
                "health": "/health",
                "detailed_health": "/health/detailed",
                "database_health": "/health/database",
                "scraper_health": "/health/scrapers",
                "system_health": "/health/system"
            },
            "timestamp": datetime.now().isoformat()
        }
    except Exception as e:
        return {
            "status": "unhealthy",
            "service": "Open Policy Platform API",
            "version": settings.version,
            "environment": settings.environment,
            "uptime": "0:00:00",
            "endpoints": {},
            "timestamp": datetime.now().isoformat()
        }

@router.get("/health/comprehensive", response_model=ComprehensiveHealth)
async def comprehensive_health_check(db: Session = Depends(get_db)) -> Dict[str, Any]:
    """Comprehensive health check covering all components"""
    try:
        # Get all health checks
        api_health = await api_health_check(db)
        database_health = await database_health_check(db)
        scraper_health = await scraper_health_check(db)
        system_health = await system_health_check(db)
        
        # Determine overall status
        all_statuses = [
            api_health.get("status"),
            database_health.get("status"),
            scraper_health.get("status"),
            system_health.get("status")
        ]
        
        overall_status = "healthy"
        if "unhealthy" in all_statuses:
            overall_status = "unhealthy"
        elif "warning" in all_statuses:
            overall_status = "warning"
        
        # Compile comprehensive report
        comprehensive_report = {
            "status": overall_status,
            "components": {
                "api": api_health,
                "database": database_health,
                "scrapers": scraper_health,
                "system": system_health
            },
            "summary": {
                "total_components": 4,
                "healthy_components": all_statuses.count("healthy"),
                "warning_components": all_statuses.count("warning"),
                "unhealthy_components": all_statuses.count("unhealthy")
            },
            "timestamp": datetime.now().isoformat()
        }
        
        return comprehensive_report
    except Exception as e:
        return {
            "status": "unhealthy",
            "components": {},
            "summary": {"total_components": 0, "healthy_components": 0, "warning_components": 0, "unhealthy_components": 0},
            "timestamp": datetime.now().isoformat()
        }

@router.get("/health/metrics", response_model=Metrics)
async def health_metrics(db: Session = Depends(get_db)) -> Dict[str, Any]:
    """Get health metrics for monitoring"""
    try:
        # System metrics
        cpu_percent = psutil.cpu_percent()
        memory_percent = psutil.virtual_memory().percent
        disk_percent = psutil.disk_usage('/').percent
        
        # Database metrics
        db_connected = False
        politician_count = 0
        try:
<<<<<<< HEAD
            from sqlalchemy import text as sql_text
            from config.database import engine
=======
>>>>>>> c7c74015
            with engine.connect() as conn:
                conn.execute(sql_text("SELECT 1"))
                db_connected = True
                try:
                    pol_row = conn.execute(sql_text("SELECT COUNT(*) FROM core_politician;")); pol_row = pol_row.fetchone()
                    if pol_row and pol_row[0] is not None:
                        politician_count = int(pol_row[0])
                except Exception:
                    pass
        except Exception:
            pass
        
        # Scraper metrics
        scraper_success_rate = 0.0
        scraper_files = [f for f in os.listdir('.') if f.startswith('scraper_test_report_')]
        if scraper_files:
            try:
                latest_report = max(scraper_files)
                with open(latest_report, 'r') as f:
                    report_data = json.load(f)
                
                summary = report_data.get('summary', {})
                scraper_success_rate = summary.get('success_rate', 0.0)
            except:
                pass
        
        # Network metrics
        network_io = psutil.net_io_counters()
        
        metrics = {
            "system": {
                "cpu_percent": cpu_percent,
                "memory_percent": memory_percent,
                "disk_percent": disk_percent,
                "active_processes": len(psutil.pids())
            },
            "database": {
                "connected": db_connected,
                "politician_records": politician_count
            },
            "scrapers": {
                "success_rate": scraper_success_rate
            },
            "network": {
                "bytes_sent": network_io.bytes_sent,
                "bytes_recv": network_io.bytes_recv
            },
            "timestamp": datetime.now().isoformat()
        }
        
        return metrics
    except Exception as e:
        return {
            "system": {},
            "database": {},
            "scrapers": {},
            "network": {},
            "timestamp": datetime.now().isoformat()
        }<|MERGE_RESOLUTION|>--- conflicted
+++ resolved
@@ -122,11 +122,6 @@
         # Test database connection
         db_status = "healthy"
         try:
-<<<<<<< HEAD
-            from sqlalchemy import text as sql_text
-            from config.database import engine
-=======
->>>>>>> c7c74015
             with engine.connect() as conn:
                 conn.execute(sql_text("SELECT 1"))
         except Exception as e:
@@ -179,11 +174,6 @@
     try:
         # Test basic connectivity
         try:
-<<<<<<< HEAD
-            from sqlalchemy import text as sql_text
-            from config.database import engine
-=======
->>>>>>> c7c74015
             with engine.connect() as conn:
                 conn.execute(sql_text("SELECT 1"))
         except Exception as e:
@@ -487,11 +477,6 @@
         db_connected = False
         politician_count = 0
         try:
-<<<<<<< HEAD
-            from sqlalchemy import text as sql_text
-            from config.database import engine
-=======
->>>>>>> c7c74015
             with engine.connect() as conn:
                 conn.execute(sql_text("SELECT 1"))
                 db_connected = True
