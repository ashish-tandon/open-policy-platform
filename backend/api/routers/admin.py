--- conflicted
+++ resolved
@@ -49,7 +49,6 @@
         # Database statistics
         db_stats: Dict[str, Any] = {}
         try:
-<<<<<<< HEAD
             from sqlalchemy import text as sql_text
             from config.database import engine
             with engine.connect() as conn:
@@ -57,17 +56,6 @@
                 db_stats["total_politicians"] = int(row[0]) if row and row[0] is not None else 0
         except Exception as e:
             logger.warning("DB stats error: %s", e)
-=======
-            result = subprocess.run([
-                "psql", "-h", db_config.host, "-U", db_config.username, "-d", db_config.database,
-                "-c", "SELECT COUNT(*) FROM core_politician;",
-                "-t", "-A"
-            ], capture_output=True, text=True, timeout=10)
-            
-            if result.returncode == 0 and result.stdout.strip():
-                db_stats["total_politicians"] = int(result.stdout.strip())
-        except:
->>>>>>> 69e05002
             db_stats["total_politicians"] = 0
         
         # Scraper statistics from latest report (optional)
@@ -128,7 +116,6 @@
     """Get detailed system status"""
     try:
         # Database status
-<<<<<<< HEAD
         try:
             from sqlalchemy import text as sql_text
             from config.database import engine
@@ -137,15 +124,6 @@
             database_status = "healthy"
         except Exception:
             database_status = "unhealthy"
-=======
-        db_result = subprocess.run([
-            "psql", "-h", db_config.host, "-U", db_config.username, "-d", db_config.database,
-            "-c", "SELECT 1;",
-            "-t", "-A"
-        ], capture_output=True, text=True, timeout=10)
-        
-        database_status = "healthy" if db_result.returncode == 0 else "unhealthy"
->>>>>>> 69e05002
         
         # API status
         api_status = "healthy"
@@ -469,22 +447,12 @@
             })
         
         # Database alert
-<<<<<<< HEAD
         try:
             from sqlalchemy import text as sql_text
             from config.database import engine
             with engine.connect() as conn:
                 conn.execute(sql_text("SELECT 1"))
         except Exception:
-=======
-        db_result = subprocess.run([
-            "psql", "-h", db_config.host, "-U", db_config.username, "-d", db_config.database,
-            "-c", "SELECT 1;",
-            "-t", "-A"
-        ], capture_output=True, text=True, timeout=10)
-        
-        if db_result.returncode != 0:
->>>>>>> 69e05002
             alerts.append({
                 "type": "critical",
                 "message": "Database connection failed",
