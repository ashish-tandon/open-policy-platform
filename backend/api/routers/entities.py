--- conflicted
+++ resolved
@@ -9,11 +9,7 @@
 
 def _engine():
 	try:
-<<<<<<< HEAD
-		from config.database import engine
-=======
 		return engine
->>>>>>> c7c74015
 	except Exception as e:
 		raise HTTPException(status_code=500, detail=f"DB engine unavailable: {e}")
 
